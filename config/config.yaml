--- conflicted
+++ resolved
@@ -18,18 +18,9 @@
 t_max: 50
 epochs: 50
 load_checkpoint: False
-<<<<<<< HEAD
-checkpoint_path: '/content/drive/MyDrive/DL_project/checkpoints/checkpoint_35.pth' # "/content/drive/MyDrive/DL_project/checkpoints/checkpoint_35.pth"           # Leave blank "" to train from scratch, or set to "checkpoints/<checkpoint_filename>.pth" to resume
-out_checkpoint_dir: "/content/drive/MyDrive/DL_project/checkpoints"
-# when loading a checkpoint, initialize wandb with run_id and resume="must"
-finetuning_method: "dense"                             # fine-tuning method switch -> "dense" / "lora" / "talos"
-scheduler_type: "cosine"  # Options: "cosine", "plateau", "step", "lambda", "none"
-lambda_decay_rate: 0.95
-=======
 checkpoint_path: ""                         # Leave blank "" to train from scratch, or set to "checkpoints/<checkpoint_filename>.pth" to resume
 out_checkpoint_dir: ""
 finetuning_method: "dense"                  # fine-tuning method switch -> "dense" / "lora" / "talos"
->>>>>>> 5557402d
 
 # talos fine-tuning (centralized)
 nesterov: False                             # enable nesterov acceleration
@@ -51,23 +42,6 @@
 # --------------------------
 # FEDERATED TRAINING CONFIG
 # --------------------------
-<<<<<<< HEAD
-NUM_CLIENTS: 100
-CLIENT_FRACTION: 0.1   # 10% of clients selected each round
-LOCAL_EPOCHS: 0        # no longer used
-LOCAL_STEPS: 16
-BATCH_SIZE: 64
-LR: 0.001
-LR_DECAY: 0.99        # per-round global lr decay factor
-WARMUP_EPOCHS: 1      # local warm-up scheduler
-ROUNDS: 50
-IID: False  # Set to False for non-iid
-NC: 10  # Number of classes per client in non-iid setting
-CHECKPOINT_PATH: '' # '/content/drive/MyDrive/DL_project/federated_checkpoints/fl_model_round_25.pth'            # Leave blank "" to train from scratch, or set to "checkpoints/<checkpoint_filename>.pth" to resume
-OUT_CHECKPOINT_PATH: "/content/drive/MyDrive/DL_project/federated_checkpoints"
-FINETUNE_METHOD: 'dense'           # or "dense"
-mask_type: "least_sensitive"  # Options: least_sensitive, most_sensitive, low_magnitude, high_magnitude, random
-=======
 NUM_CLIENTS: 10
 CLIENT_FRACTION: 0.1                        # 10% of clients selected each round
 LOCAL_STEPS: 8
@@ -81,7 +55,6 @@
 CHECKPOINT_PATH: ""                         # Leave blank "" to train from scratch, or set to "checkpoints/<checkpoint_filename>.pth" to resume
 OUT_CHECKPOINT_PATH: ""
 FINETUNE_METHOD: 'dense'                    # "talos" or "dense"
->>>>>>> 5557402d
 
 # talos fine-tuning (federated)
 TALOS_MASK_TYPE: "global_mask"              # global (global mask), qk_ls (qk pruning least sensitive), qk_ms (qk pruning most sensitive)
@@ -89,10 +62,6 @@
 TALOS_PRUNE_ROUNDS: 5                       # how many mask‐calibration iterations
 CALIBRATION_SPLIT: 0.1                      # fraction for Fisher‐calibration (already in place)
 
-<<<<<<< HEAD
-MASKS_DIR: "/content/drive/MyDrive/DL_project/masks_cache"      # where to save Fisher scores & masks
-LOAD_MASK: '' #"/content/drive/MyDrive/DL_project/masks_cache/mask_global.pt"       # "/content/drive/MyDrive/DL_project/masks_cache/xxx.pt"
-=======
 MASKS_DIR: ""                               # where to save Fisher scores & masks
 LOAD_MASK: ""                               # "/content/drive/MyDrive/DL_project/masks_cache/xxx.pt"
 
@@ -115,5 +84,4 @@
 REPRESENTATION_CLIENTS_PER_ROUND: 10        # number of clients to save
 
 # svcca_dumper parameters
-OUT_DUMPER_PATH: ""
->>>>>>> 5557402d
+OUT_DUMPER_PATH: ""