import itertools
import os

import torch
import torch.nn as nn
from torch.optim.lr_scheduler import LambdaLR

from model_editing.SparseSGDM import SparseSGDM
from model_editing.TaLoS import compute_fisher_scores, calibrate_mask_layerwise_qk


def local_train(
    model: nn.Module,
    dataloader,
    local_steps: int,
    lr: float,
    device: torch.device,
    warmup_steps: int = 20,
    extract_repr_fn=None
):

    """
    Dense local training for exactly 'local_steps' optimizer updates.
    Args:
        model:         The PyTorch model to train.
        dataloader:    DataLoader over this client's dataset.
        local_steps:   Number of optimizer.step() calls to perform.
        lr:            Initial learning rate.
        device:        torch.device.
        warmup_steps:  Number of steps to linearly warm up (optional).
    Returns:
        (state_dict, avg_loss, accuracy)
    """

    model.to(device)
    criterion = nn.CrossEntropyLoss()
    optimizer = torch.optim.SGD(model.parameters(), lr=lr, momentum=0.9)

    # Step‐based warmup scheduler (linear ramp for `warmup_steps` steps)
    if warmup_steps > 0:
        def lr_lambda(step_idx):
            return min((step_idx + 1) / float(warmup_steps), 1.0)
        scheduler = LambdaLR(optimizer, lr_lambda)
    else:
        scheduler = None

    total_loss = 0.0
    total_correct = 0
    total_samples = 0
    model.train()

    # Create an infinite cycling iterator over the DataLoader (for steps)
    infinite_loader = itertools.cycle(dataloader)

    for step in range(local_steps):
        inputs, labels = next(infinite_loader)
        inputs, labels = inputs.to(device), labels.to(device)

        optimizer.zero_grad()
        outputs = model(inputs)
        loss = criterion(outputs, labels)
        loss.backward()
        optimizer.step()

        if scheduler is not None:
            scheduler.step()

        total_loss += loss.item() * labels.size(0)
        total_correct += outputs.argmax(1).eq(labels).sum().item()
        total_samples += labels.size(0)

    avg_loss = total_loss / total_samples if total_samples > 0 else 0.0
    accuracy = total_correct / total_samples if total_samples > 0 else 0.0

    if extract_repr_fn is not None:
        extract_repr_fn(model)

    return model.state_dict(), avg_loss, accuracy


def local_train_talos(
    model: nn.Module,
    dataloader,
    local_steps: int,
    lr: float,
    device: torch.device,
    target_sparsity: float,
    prune_rounds: int,
    masks_dir: str,
    global_masks: dict = None,
    warmup_steps: int = 20,
    extract_repr_fn=None
):

    """
    TaLoS local training for exactly 'local_steps' optimizer updates:
      • If global_masks is provided, reuse it; else compute/load it in masks_dir.
      • After each optimizer.step(), re‐apply the (float) mask.
    Args:
        model:            PyTorch model to fine‐tune.
        dataloader:       Client’s DataLoader.
        local_steps:      Number of optimizer.step() calls.
        lr:               Initial learning rate.
        device:           torch.device.
        target_sparsity:  Fraction to prune (e.g. 0.10).
        prune_rounds:     Number of TaLoS prune iterations (R).
        masks_dir:        Directory to load/store Fisher & mask.
        global_masks:     If not None, dict[name→FloatTensor mask].
        warmup_steps:     Number of steps to warm up (optional).
    Returns:
        (state_dict, avg_loss, accuracy, global_sparsity, masks)
    """

    model.to(device)
    criterion = nn.CrossEntropyLoss()
<<<<<<< HEAD
    optimizer = SparseSGDM(model.parameters(), lr=lr, momentum=0.9, mask=global_masks)
=======
    optimizer = SparseSGDM(model.parameters(), lr=lr, momentum=0.9)
>>>>>>> 5557402d

    # -----DEBUG-----
    print(">>> optimizer lr =", optimizer.param_groups[0]["lr"])
    # --------------

    # Step‐based LR scheduler for warmup (if desired)
    if warmup_steps > 0:
        def lr_lambda(step_idx):
            return min((step_idx + 1) / float(warmup_steps), 1.0)
        scheduler = LambdaLR(optimizer, lr_lambda)
    else:
        scheduler = None

    # === Build or load TaLoS mask ===
    os.makedirs(masks_dir, exist_ok=True)
    fisher_path = os.path.join(masks_dir, "fisher_global.pt")
    mask_path = os.path.join(masks_dir, "mask_global.pt")

    if global_masks is not None:
        masks = global_masks
    else:
        if os.path.exists(fisher_path):
            fisher_scores = torch.load(fisher_path, map_location=device)
        else:
            fisher_scores = compute_fisher_scores(model, dataloader, criterion, device)
            torch.save(fisher_scores, fisher_path)

        if os.path.exists(mask_path):
            masks = torch.load(mask_path, map_location=device)
        else:
            keep_ratio = 1.0 - target_sparsity
            masks = calibrate_mask_layerwise_qk(
                model,
                fisher_scores,
                keep_ratio_per_block=keep_ratio,
                max_rounds=prune_rounds,
                target_qk_sparsity=target_sparsity
            )
            torch.save(masks, mask_path)

    with torch.no_grad():
        for name, param in model.named_parameters():
            if name in masks:
                param.mul_(masks[name].to(param.device))

    with torch.no_grad():
        sample_name = f"model.blocks.0.attn.qkv.weight"
        w = model.state_dict()[sample_name]
        nonzero = (w.abs() > 1e-9).sum().item()
        total = w.numel()
        print(f">>> [DEBUG] After initial mask apply → {sample_name}: {nonzero}/{total} nonzero")

    total_loss = 0.0
    total_correct = 0
    total_samples = 0
    model.train()

    # Infinite DataLoader for steps
    infinite_loader = itertools.cycle(dataloader)

    for step in range(local_steps):
        inputs, labels = next(infinite_loader)
        inputs, labels = inputs.to(device), labels.to(device)

        optimizer.zero_grad()
        outputs = model(inputs)
        loss = criterion(outputs, labels)
        loss.backward()
        optimizer.step()

        if scheduler is not None:
            scheduler.step()

        with torch.no_grad():
            for name, param in model.named_parameters():
                if name in masks:
                    param.mul_(masks[name].to(param.device))

        total_loss += loss.item() * labels.size(0)
        total_correct += outputs.argmax(1).eq(labels).sum().item()
        total_samples += labels.size(0)

    avg_loss = total_loss / total_samples if total_samples > 0 else 0.0
    accuracy = total_correct / total_samples if total_samples > 0 else 0.0

    total_params = 0
    kept_params = 0
    for mask in masks.values():
        total_params += mask.numel()
        kept_params += int(mask.sum().item())
    global_sparsity = 1.0 - (kept_params / total_params) if total_params > 0 else 0.0

    if extract_repr_fn is not None:
        extract_repr_fn(model)

    return model.state_dict(), avg_loss, accuracy, global_sparsity, masks<|MERGE_RESOLUTION|>--- conflicted
+++ resolved
@@ -113,11 +113,7 @@
 
     model.to(device)
     criterion = nn.CrossEntropyLoss()
-<<<<<<< HEAD
-    optimizer = SparseSGDM(model.parameters(), lr=lr, momentum=0.9, mask=global_masks)
-=======
     optimizer = SparseSGDM(model.parameters(), lr=lr, momentum=0.9)
->>>>>>> 5557402d
 
     # -----DEBUG-----
     print(">>> optimizer lr =", optimizer.param_groups[0]["lr"])
